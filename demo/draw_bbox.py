from magic_pdf.libs.commons import fitz  # PyMuPDF

<<<<<<< HEAD
# PDF文件路径
pdf_path = r"D:\projects\Magic-PDF\ocr_demo\ocr_1_org.pdf"

doc = fitz.open(pdf_path)  # Open the PDF
# 你的数据
data = [[(294.7569528415961, 776.8430953398889, 300.8827085852479, 786.922616502779), (460.1523579201934, 776.8430953398889, 509.51874244256345, 787.2825994014537)], [(294.03627569528413, 779.7229585292861, 301.24304715840384, 788.3625480974777), (85.76058041112454, 781.882855921334, 156.74727932285367, 789.8024796921762)], [(293.6759371221282, 779.7229585292861, 301.60338573155985, 788.7225309961523), (459.43168077388145, 779.7229585292861, 508.7980652962515, 789.8024796921762)], [(295.8379685610641, 780.0829414279607, 301.24304715840384, 788.0025651988029), (85.76058041112454, 781.5228730226593, 156.74727932285367, 790.1624625908509)], [(294.03627569528413, 779.7229585292861, 301.60338573155985, 789.0825138948269), (459.79201934703747, 779.7229585292861, 508.4377267230955, 789.4424967935015)], [(86.4812575574365, 781.882855921334, 156.0266021765417, 789.8024796921762)], [(294.39661426844015, 779.7229585292861, 301.24304715840384, 788.3625480974777), (459.43168077388145, 779.7229585292861, 508.7980652962515, 789.4424967935015)], [(294.03627569528413, 779.7229585292861, 301.24304715840384, 788.3625480974777), (85.76058041112454, 781.5228730226593, 156.74727932285367, 789.8024796921762)], [(294.39661426844015, 779.7229585292861, 300.8827085852479, 788.3625480974777)]]

# 对每个页面进行处理
for i, page in enumerate(doc):
    # 获取当前页面的数据
    page_data = data[i]
    for img in page_data:
        # x0, y0, x1, y1, _ = img
        x0, y0, x1, y1 = img
=======
def draw_bbox(i, bbox_list, page, rgb_config):
    new_rgb = []
    for item in rgb_config:
        item = float(item) / 255
        new_rgb.append(item)
    page_data = bbox_list[i]
    for bbox in page_data:
        x0, y0, x1, y1 = bbox
>>>>>>> f31117de
        rect_coords = fitz.Rect(x0, y0, x1, y1)  # Define the rectangle
        page.draw_rect(rect_coords, color=new_rgb, fill=None, width=0.5, overlay=True)  # Draw the rectangle

<<<<<<< HEAD
# Save the PDF
doc.save(r"D:\projects\Magic-PDF\ocr_demo\ocr_1_new2.pdf")
=======

def draw_layout_bbox(pdf_info_dict, input_path, out_path):
    layout_bbox_list = []
    for page in pdf_info_dict.values():
        page_list = []
        for layout in page['layout_bboxes']:
            page_list.append(layout['layout_bbox'])
        layout_bbox_list.append(page_list)

    doc = fitz.open(input_path)
    for i, page in enumerate(doc):
        # 获取当前页面的数据
        page_data = layout_bbox_list[i]
        for j, bbox in enumerate(page_data):
            x0, y0, x1, y1 = bbox
            rect_coords = fitz.Rect(x0, y0, x1, y1)  # Define the rectangle
            page.draw_rect(rect_coords, color=(1, 0, 0), fill=None, width=0.5, overlay=True)  # Draw the rectangle
            page.insert_text((x0, y0), str(j + 1), fontsize=10, color=(1, 0, 0))  # Insert the index at the top left corner of the rectangle
    # Save the PDF
    doc.save(f"{out_path}/layout.pdf")

def draw_text_bbox(pdf_info_dict, input_path, out_path):
    text_list = []
    inline_equation_list = []
    displayed_equation_list = []
    for page in pdf_info_dict.values():
        page_text_list = []
        page_inline_equation_list = []
        page_displayed_equation_list = []
        for block in page['preproc_blocks']:
            for line in block['lines']:
                for span in line['spans']:
                    if span['type'] == 'text':
                        page_text_list.append(span['bbox'])
                    elif span['type'] == 'inline_equation':
                        page_inline_equation_list.append(span['bbox'])
                    elif span['type'] == 'displayed_equation':
                        page_displayed_equation_list.append(span['bbox'])
        text_list.append(page_text_list)
        inline_equation_list.append(page_inline_equation_list)
        displayed_equation_list.append(page_displayed_equation_list)

    doc = fitz.open(input_path)
    for i, page in enumerate(doc):
        # 获取当前页面的数据
        draw_bbox(i, text_list, page, [255, 0, 0])

        draw_bbox(i, inline_equation_list, page, [0, 255, 0])

        draw_bbox(i, displayed_equation_list, page, [0, 0, 255])

    # Save the PDF
    doc.save(f"{out_path}/text.pdf")
>>>>>>> f31117de
<|MERGE_RESOLUTION|>--- conflicted
+++ resolved
@@ -1,21 +1,5 @@
 from magic_pdf.libs.commons import fitz  # PyMuPDF
 
-<<<<<<< HEAD
-# PDF文件路径
-pdf_path = r"D:\projects\Magic-PDF\ocr_demo\ocr_1_org.pdf"
-
-doc = fitz.open(pdf_path)  # Open the PDF
-# 你的数据
-data = [[(294.7569528415961, 776.8430953398889, 300.8827085852479, 786.922616502779), (460.1523579201934, 776.8430953398889, 509.51874244256345, 787.2825994014537)], [(294.03627569528413, 779.7229585292861, 301.24304715840384, 788.3625480974777), (85.76058041112454, 781.882855921334, 156.74727932285367, 789.8024796921762)], [(293.6759371221282, 779.7229585292861, 301.60338573155985, 788.7225309961523), (459.43168077388145, 779.7229585292861, 508.7980652962515, 789.8024796921762)], [(295.8379685610641, 780.0829414279607, 301.24304715840384, 788.0025651988029), (85.76058041112454, 781.5228730226593, 156.74727932285367, 790.1624625908509)], [(294.03627569528413, 779.7229585292861, 301.60338573155985, 789.0825138948269), (459.79201934703747, 779.7229585292861, 508.4377267230955, 789.4424967935015)], [(86.4812575574365, 781.882855921334, 156.0266021765417, 789.8024796921762)], [(294.39661426844015, 779.7229585292861, 301.24304715840384, 788.3625480974777), (459.43168077388145, 779.7229585292861, 508.7980652962515, 789.4424967935015)], [(294.03627569528413, 779.7229585292861, 301.24304715840384, 788.3625480974777), (85.76058041112454, 781.5228730226593, 156.74727932285367, 789.8024796921762)], [(294.39661426844015, 779.7229585292861, 300.8827085852479, 788.3625480974777)]]
-
-# 对每个页面进行处理
-for i, page in enumerate(doc):
-    # 获取当前页面的数据
-    page_data = data[i]
-    for img in page_data:
-        # x0, y0, x1, y1, _ = img
-        x0, y0, x1, y1 = img
-=======
 def draw_bbox(i, bbox_list, page, rgb_config):
     new_rgb = []
     for item in rgb_config:
@@ -24,14 +8,9 @@
     page_data = bbox_list[i]
     for bbox in page_data:
         x0, y0, x1, y1 = bbox
->>>>>>> f31117de
         rect_coords = fitz.Rect(x0, y0, x1, y1)  # Define the rectangle
         page.draw_rect(rect_coords, color=new_rgb, fill=None, width=0.5, overlay=True)  # Draw the rectangle
 
-<<<<<<< HEAD
-# Save the PDF
-doc.save(r"D:\projects\Magic-PDF\ocr_demo\ocr_1_new2.pdf")
-=======
 
 def draw_layout_bbox(pdf_info_dict, input_path, out_path):
     layout_bbox_list = []
@@ -84,5 +63,4 @@
         draw_bbox(i, displayed_equation_list, page, [0, 0, 255])
 
     # Save the PDF
-    doc.save(f"{out_path}/text.pdf")
->>>>>>> f31117de
+    doc.save(f"{out_path}/text.pdf")