--- conflicted
+++ resolved
@@ -230,11 +230,8 @@
 
 You can modify certain configurations in this file to enable or disable features, such as table recognition:
 
-<<<<<<< HEAD
+
 > [!NOTE]
-=======
-
->>>>>>> 3fd024da
 > If the following items are not present in the JSON, please manually add the required items and remove the comment content (standard JSON does not support comments).
 
 ```json
