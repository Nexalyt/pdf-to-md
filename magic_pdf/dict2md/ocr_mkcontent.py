--- conflicted
+++ resolved
@@ -160,17 +160,10 @@
                 content = f"\n$$\n{span['content']}\n$$\n"
 
             if content != '':
-<<<<<<< HEAD
-                if language in ['en', 'un']:  # 英文语境下 content间需要空格分隔
-                    para_text += content + ' '
-                else:  # 中文语境下，content间不需要空格分隔
-                    para_text += content
-=======
                 if 'zh' in language:
                     para_text += content  # 中文语境下，content间不需要空格分隔
                 else:
                     para_text += content + ' '  # 英文语境下 content间需要空格分隔
->>>>>>> e5adbf93
     return para_text
 
 
